--- conflicted
+++ resolved
@@ -28,6 +28,7 @@
 import org.owasp.dependencycheck.dependency.Evidence;
 
 import java.io.File;
+import org.owasp.dependencycheck.dependency.EvidenceType;
 
 public class NuspecAnalyzerTest extends BaseTest {
 
@@ -58,37 +59,31 @@
     public void testGetAnalysisPhaze() {
         assertEquals(AnalysisPhase.INFORMATION_COLLECTION, instance.getAnalysisPhase());
     }
-<<<<<<< HEAD
-}
-=======
-    
+
     @Test
     public void testNuspecAnalysis() throws Exception {
-    	 
+
         File file = BaseTest.getResourceAsFile(this, "nuspec/test.nuspec");
         Dependency result = new Dependency(file);
         instance.analyze(result, null);
-        
-        assertEquals(NuspecAnalyzer.DEPENDENCY_ECOSYSTEM,result.getEcosystem());
-        
+
+        assertEquals(NuspecAnalyzer.DEPENDENCY_ECOSYSTEM, result.getEcosystem());
+
         //checking the owner field
-        assertTrue(result.getVendorEvidence().toString().toLowerCase().contains("bobsmack"));
-        
+        assertTrue(result.getEvidence(EvidenceType.VENDOR).toString().toLowerCase().contains("bobsmack"));
+
         //checking the author field
-        assertTrue(result.getVendorEvidence().toString().toLowerCase().contains("brianfox"));
-        
+        assertTrue(result.getEvidence(EvidenceType.VENDOR).toString().toLowerCase().contains("brianfox"));
+
         //checking the id field
-        assertTrue(result.getProductEvidence().toString().contains("TestDepCheck"));
-        
+        assertTrue(result.getEvidence(EvidenceType.PRODUCT).toString().contains("TestDepCheck"));
+
         //checking the title field
-        assertTrue(result.getProductEvidence().toString().contains("Test Package"));
-        
-        assertTrue(result.getVersionEvidence().toString().contains("1.0.0"));
+        assertTrue(result.getEvidence(EvidenceType.PRODUCT).toString().contains("Test Package"));
+
+        assertTrue(result.getEvidence(EvidenceType.VERSION).toString().contains("1.0.0"));
         assertEquals("1.0.0", result.getVersion());
         assertEquals("TestDepCheck", result.getName());
-        assertEquals("TestDepCheck:1.0.0", result.getDisplayFileName());        
-    }    
-}
-
-// vim: cc=120:sw=4:ts=4:sts=4
->>>>>>> 16892d02
+        assertEquals("TestDepCheck:1.0.0", result.getDisplayFileName());
+    }
+}