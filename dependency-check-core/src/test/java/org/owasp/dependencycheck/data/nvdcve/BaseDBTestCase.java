--- conflicted
+++ resolved
@@ -47,26 +47,6 @@
         ensureDBExists();
     }
 
-<<<<<<< HEAD
-    protected static File getDataDirectory(Class clazz) throws IOException {
-        final File dataDirectory = Settings.getFile(Settings.KEYS.CVE_DATA_DIRECTORY, clazz);
-        return dataDirectory;
-    }
-
-    public static void ensureDBExists() throws Exception {
-        ensureDBExists(BaseDBTestCase.class);
-    }
-
-    public static void ensureDBExists(Class clazz) throws Exception {
-        String indexPath = getDataDirectory(clazz).getAbsolutePath();
-        java.io.File f = new File(indexPath);
-        if (!f.exists() || (f.isDirectory() && f.listFiles().length == 0)) {
-            f.mkdirs();
-            FileInputStream fis = null;
-            ZipInputStream zin = null;
-            try {
-                File path = new File(clazz.getClassLoader().getResource("db.cve.zip").getPath());
-=======
     public static void ensureDBExists() throws Exception {
 
         java.io.File dataPath = Settings.getFile(Settings.KEYS.DATA_DIRECTORY);
@@ -76,7 +56,6 @@
             ZipInputStream zin = null;
             try {
                 File path = new File(BaseDBTestCase.class.getClassLoader().getResource("data.zip").getPath());
->>>>>>> 1d05ef7a
                 fis = new FileInputStream(path);
                 zin = new ZipInputStream(new BufferedInputStream(fis));
                 ZipEntry entry;
