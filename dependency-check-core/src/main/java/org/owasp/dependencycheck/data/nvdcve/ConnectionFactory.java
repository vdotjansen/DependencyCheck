/*
 * This file is part of dependency-check-core.
 *
 * Licensed under the Apache License, Version 2.0 (the "License");
 * you may not use this file except in compliance with the License.
 * You may obtain a copy of the License at
 *
 *     http://www.apache.org/licenses/LICENSE-2.0
 *
 * Unless required by applicable law or agreed to in writing, software
 * distributed under the License is distributed on an "AS IS" BASIS,
 * WITHOUT WARRANTIES OR CONDITIONS OF ANY KIND, either express or implied.
 * See the License for the specific language governing permissions and
 * limitations under the License.
 *
 * Copyright (c) 2014 Jeremy Long. All Rights Reserved.
 */
package org.owasp.dependencycheck.data.nvdcve;

import java.io.BufferedReader;
import java.io.File;
import java.io.IOException;
import java.io.InputStream;
import java.io.InputStreamReader;
import java.sql.CallableStatement;
import java.sql.Connection;
import java.sql.Driver;
import java.sql.DriverManager;
import java.sql.ResultSet;
import java.sql.SQLException;
import java.sql.Statement;
import java.util.logging.Level;
import java.util.logging.Logger;
import org.owasp.dependencycheck.utils.DBUtils;
import org.owasp.dependencycheck.utils.Settings;

/**
 * Loads the configured database driver and returns the database connection. If the embedded H2 database is used
 * obtaining a connection will ensure the database file exists and that the appropriate table structure has been
 * created.
 *
 * @author Jeremy Long <jeremy.long@owasp.org>
 */
public final class ConnectionFactory {
    /**
     * The Logger.
     */
    private static final Logger LOGGER = Logger.getLogger(ConnectionFactory.class.getName());
    /**
     * The version of the current DB Schema.
     */
    public static final String DB_SCHEMA_VERSION = "2.9";
    /**
     * Resource location for SQL file used to create the database schema.
     */
    public static final String DB_STRUCTURE_RESOURCE = "data/initialize.sql";
    /**
     * The database driver used to connect to the database.
     */
    private static Driver driver = null;
    /**
     * The database connection string.
     */
    private static String connectionString = null;
    /**
     * The username to connect to the database.
     */
    private static String userName = null;
    /**
     * The password for the database.
     */
    private static String password = null;

    /**
     * Private constructor for this factory class; no instance is ever needed.
     */
    private ConnectionFactory() {
    }

    /**
     * Initializes the connection factory. Ensuring that the appropriate drivers are loaded and that a connection can be
     * made successfully.
     *
     * @throws DatabaseException thrown if we are unable to connect to the database
     */
    public static synchronized void initialize() throws DatabaseException {
        //this only needs to be called once.
        if (connectionString != null) {
            return;
        }
        Connection conn = null;
        try {
            //load the driver if necessary
            final String driverName = Settings.getString(Settings.KEYS.DB_DRIVER_NAME, "");
            if (!driverName.isEmpty()) { //likely need to load the correct driver
                LOGGER.log(Level.FINE, "Loading driver: {0}", driverName);
                final String driverPath = Settings.getString(Settings.KEYS.DB_DRIVER_PATH, "");
                try {
                    if (!driverPath.isEmpty()) {
                        LOGGER.log(Level.FINE, "Loading driver from: {0}", driverPath);
                        driver = DriverLoader.load(driverName, driverPath);
                    } else {
                        driver = DriverLoader.load(driverName);
                    }
                } catch (DriverLoadException ex) {
                    LOGGER.log(Level.FINE, "Unable to load database driver", ex);
                    throw new DatabaseException("Unable to load database driver");
                }
            }
            userName = Settings.getString(Settings.KEYS.DB_USER, "dcuser");
            //yes, yes - hard-coded password - only if there isn't one in the properties file.
            password = Settings.getString(Settings.KEYS.DB_PASSWORD, "DC-Pass1337!");
            try {
                connectionString = getConnectionString();
            } catch (IOException ex) {
                LOGGER.log(Level.FINE,
                        "Unable to retrieve the database connection string", ex);
                throw new DatabaseException("Unable to retrieve the database connection string");
            }
            boolean shouldCreateSchema = false;
            try {
                if (connectionString.startsWith("jdbc:h2:file:")) { //H2
                    shouldCreateSchema = !dbSchemaExists();
                    LOGGER.log(Level.FINE, "Need to create DB Structure: {0}", shouldCreateSchema);
                }
            } catch (IOException ioex) {
                LOGGER.log(Level.FINE, "Unable to verify database exists", ioex);
                throw new DatabaseException("Unable to verify database exists");
            }
            LOGGER.log(Level.FINE, "Loading database connection");
            LOGGER.log(Level.FINE, "Connection String: {0}", connectionString);
            LOGGER.log(Level.FINE, "Database User: {0}", userName);

            try {
                conn = DriverManager.getConnection(connectionString, userName, password);
            } catch (SQLException ex) {
                if (ex.getMessage().contains("java.net.UnknownHostException") && connectionString.contains("AUTO_SERVER=TRUE;")) {
                    connectionString = connectionString.replace("AUTO_SERVER=TRUE;", "");
                    try {
                        conn = DriverManager.getConnection(connectionString, userName, password);
                        Settings.setString(Settings.KEYS.DB_CONNECTION_STRING, connectionString);
                        LOGGER.log(Level.FINE,
                                "Unable to start the database in server mode; reverting to single user mode");
                    } catch (SQLException sqlex) {
                        LOGGER.log(Level.FINE, "Unable to connect to the database", ex);
                        throw new DatabaseException("Unable to connect to the database");
                    }
                } else {
                    LOGGER.log(Level.FINE, "Unable to connect to the database", ex);
                    throw new DatabaseException("Unable to connect to the database");
                }
            }

            if (shouldCreateSchema) {
                try {
                    createTables(conn);
                } catch (DatabaseException dex) {
                    LOGGER.log(Level.FINE, null, dex);
                    throw new DatabaseException("Unable to create the database structure");
                }
            } else {
                try {
                    ensureSchemaVersion(conn);
                } catch (DatabaseException dex) {
                    LOGGER.log(Level.FINE, null, dex);
                    throw new DatabaseException("Database schema does not match this version of dependency-check");
                }
            }
        } finally {
            if (conn != null) {
                try {
                    conn.close();
                } catch (SQLException ex) {
<<<<<<< HEAD
                    Logger.getLogger(ConnectionFactory.class.getName()).log(Level.FINE, "An error occurred closing the connection", ex);
=======
                    LOGGER.log(Level.FINE, "An error occured closing the connection", ex);
>>>>>>> b0d6070d
                }
            }
        }
    }

    /**
     * Cleans up resources and unloads any registered database drivers. This needs to be called to ensure the driver is
     * unregistered prior to the finalize method being called as during shutdown the class loader used to load the
     * driver may be unloaded prior to the driver being de-registered.
     */
    public static synchronized void cleanup() {
        if (driver != null) {
            try {
                DriverManager.deregisterDriver(driver);
            } catch (SQLException ex) {
<<<<<<< HEAD
                Logger.getLogger(ConnectionFactory.class.getName()).log(Level.FINE, "An error occurred unloading the database driver", ex);
            } catch (Throwable unexpected) {
                Logger.getLogger(ConnectionFactory.class.getName()).log(Level.FINE,
                        "An unexpected throwable occurred unloading the database driver", unexpected);
=======
                LOGGER.log(Level.FINE, "An error occured unloading the databse driver", ex);
            } catch (Throwable unexpected) {
                LOGGER.log(Level.FINE,
                        "An unexpected throwable occured unloading the databse driver", unexpected);
>>>>>>> b0d6070d
            }
            driver = null;
        }
        connectionString = null;
        userName = null;
        password = null;
    }

    /**
     * Constructs a new database connection object per the database configuration.
     *
     * @return a database connection object
     * @throws DatabaseException thrown if there is an exception loading the database connection
     */
    public static Connection getConnection() throws DatabaseException {
        initialize();
        Connection conn = null;
        try {
            conn = DriverManager.getConnection(connectionString, userName, password);
        } catch (SQLException ex) {
            LOGGER.log(Level.FINE, null, ex);
            throw new DatabaseException("Unable to connect to the database");
        }
        return conn;
    }

    /**
     * Returns the configured connection string. If using the embedded H2 database this function will also ensure the
     * data directory exists and if not create it.
     *
     * @return the connection string
     * @throws IOException thrown the data directory cannot be created
     */
    private static String getConnectionString() throws IOException {
        final String connStr = Settings.getString(Settings.KEYS.DB_CONNECTION_STRING, "jdbc:h2:file:%s;AUTO_SERVER=TRUE");
        if (connStr.contains("%s")) {
            final String directory = getDataDirectory().getCanonicalPath();
            final File dataFile = new File(directory, "cve." + DB_SCHEMA_VERSION);
            LOGGER.log(Level.FINE, String.format("File path for H2 file: '%s'", dataFile.toString()));
            return String.format(connStr, dataFile.getAbsolutePath());
        }
        return connStr;
    }

    /**
     * Retrieves the directory that the JAR file exists in so that we can ensure we always use a common data directory
     * for the embedded H2 database. This is public solely for some unit tests; otherwise this should be private.
     *
     * @return the data directory to store data files
     * @throws IOException is thrown if an IOException occurs of course...
     */
    public static File getDataDirectory() throws IOException {
        final File path = Settings.getDataFile(Settings.KEYS.DATA_DIRECTORY);
        if (!path.exists()) {
            if (!path.mkdirs()) {
                throw new IOException("Unable to create NVD CVE Data directory");
            }
        }
        return path;
    }

    /**
     * Determines if the H2 database file exists. If it does not exist then the data structure will need to be created.
     *
     * @return true if the H2 database file does not exist; otherwise false
     * @throws IOException thrown if the data directory does not exist and cannot be created
     */
    private static boolean dbSchemaExists() throws IOException {
        final File dir = getDataDirectory();
        final String name = String.format("cve.%s.h2.db", DB_SCHEMA_VERSION);
        final File file = new File(dir, name);
        return file.exists();
    }

    /**
     * Creates the database structure (tables and indexes) to store the CVE data.
     *
     * @param conn the database connection
     * @throws DatabaseException thrown if there is a Database Exception
     */
    private static void createTables(Connection conn) throws DatabaseException {
        LOGGER.log(Level.FINE, "Creating database structure");
        InputStream is;
        InputStreamReader reader;
        BufferedReader in = null;
        try {
            is = ConnectionFactory.class.getClassLoader().getResourceAsStream(DB_STRUCTURE_RESOURCE);
            reader = new InputStreamReader(is, "UTF-8");
            in = new BufferedReader(reader);
            final StringBuilder sb = new StringBuilder(2110);
            String tmp;
            while ((tmp = in.readLine()) != null) {
                sb.append(tmp);
            }
            Statement statement = null;
            try {
                statement = conn.createStatement();
                statement.execute(sb.toString());
            } catch (SQLException ex) {
                LOGGER.log(Level.FINE, null, ex);
                throw new DatabaseException("Unable to create database statement", ex);
            } finally {
                DBUtils.closeStatement(statement);
            }
        } catch (IOException ex) {
            throw new DatabaseException("Unable to create database schema", ex);
        } finally {
            if (in != null) {
                try {
                    in.close();
                } catch (IOException ex) {
                    LOGGER.log(Level.FINEST, null, ex);
                }
            }
        }
    }

    /**
     * Uses the provided connection to check the specified schema version within the database.
     *
     * @param conn the database connection object
     * @throws DatabaseException thrown if the schema version is not compatible with this version of dependency-check
     */
    private static void ensureSchemaVersion(Connection conn) throws DatabaseException {
        ResultSet rs = null;
        CallableStatement cs = null;
        try {
            cs = conn.prepareCall("SELECT value FROM properties WHERE id = 'version'");
            rs = cs.executeQuery();
            if (rs.next()) {
                final boolean isWrongSchema = !DB_SCHEMA_VERSION.equals(rs.getString(1));
                if (isWrongSchema) {
                    throw new DatabaseException("Incorrect database schema; unable to continue");
                }
            } else {
                throw new DatabaseException("Database schema is missing");
            }
        } catch (SQLException ex) {
            LOGGER.log(Level.FINE, null, ex);
            throw new DatabaseException("Unable to check the database schema version");
        } finally {
            DBUtils.closeResultSet(rs);
            DBUtils.closeStatement(cs);
        }
    }
}<|MERGE_RESOLUTION|>--- conflicted
+++ resolved
@@ -171,11 +171,7 @@
                 try {
                     conn.close();
                 } catch (SQLException ex) {
-<<<<<<< HEAD
-                    Logger.getLogger(ConnectionFactory.class.getName()).log(Level.FINE, "An error occurred closing the connection", ex);
-=======
-                    LOGGER.log(Level.FINE, "An error occured closing the connection", ex);
->>>>>>> b0d6070d
+                    LOGGER.log(Level.FINE, "An error occurred closing the connection", ex);
                 }
             }
         }
@@ -191,17 +187,10 @@
             try {
                 DriverManager.deregisterDriver(driver);
             } catch (SQLException ex) {
-<<<<<<< HEAD
-                Logger.getLogger(ConnectionFactory.class.getName()).log(Level.FINE, "An error occurred unloading the database driver", ex);
-            } catch (Throwable unexpected) {
-                Logger.getLogger(ConnectionFactory.class.getName()).log(Level.FINE,
-                        "An unexpected throwable occurred unloading the database driver", unexpected);
-=======
-                LOGGER.log(Level.FINE, "An error occured unloading the databse driver", ex);
+                LOGGER.log(Level.FINE, "An error occurred unloading the database driver", ex);
             } catch (Throwable unexpected) {
                 LOGGER.log(Level.FINE,
-                        "An unexpected throwable occured unloading the databse driver", unexpected);
->>>>>>> b0d6070d
+                        "An unexpected throwable occurred unloading the database driver", unexpected);
             }
             driver = null;
         }
