/*
 * This file is part of dependency-check-core.
 *
 * Licensed under the Apache License, Version 2.0 (the "License");
 * you may not use this file except in compliance with the License.
 * You may obtain a copy of the License at
 *
 *     http://www.apache.org/licenses/LICENSE-2.0
 *
 * Unless required by applicable law or agreed to in writing, software
 * distributed under the License is distributed on an "AS IS" BASIS,
 * WITHOUT WARRANTIES OR CONDITIONS OF ANY KIND, either express or implied.
 * See the License for the specific language governing permissions and
 * limitations under the License.
 *
 * Copyright (c) 2015 Institute for Defense Analyses. All Rights Reserved.
 */
package org.owasp.dependencycheck.analyzer;

import java.io.BufferedInputStream;
import java.io.File;
import java.io.FileFilter;
import java.io.FileInputStream;
import java.io.FileNotFoundException;
import java.io.FilenameFilter;
import java.io.IOException;
import java.io.InputStream;
import org.apache.commons.io.filefilter.NameFileFilter;
import org.apache.commons.io.filefilter.SuffixFileFilter;
import org.apache.commons.lang3.StringUtils;
import org.owasp.dependencycheck.Engine;
import org.owasp.dependencycheck.analyzer.exception.AnalysisException;
import org.owasp.dependencycheck.dependency.Confidence;
import org.owasp.dependencycheck.dependency.Dependency;
import org.slf4j.Logger;
import org.slf4j.LoggerFactory;

import javax.mail.MessagingException;
import javax.mail.internet.InternetHeaders;
import org.owasp.dependencycheck.exception.InitializationException;
import org.owasp.dependencycheck.utils.ExtractionException;
import org.owasp.dependencycheck.utils.ExtractionUtil;
import org.owasp.dependencycheck.utils.FileFilterBuilder;
import org.owasp.dependencycheck.utils.FileUtils;
import org.owasp.dependencycheck.utils.Settings;
import org.owasp.dependencycheck.utils.UrlStringUtils;
import java.util.concurrent.atomic.AtomicInteger;
import javax.annotation.concurrent.ThreadSafe;
import org.owasp.dependencycheck.dependency.EvidenceType;

/**
 * Used to analyze a Wheel or egg distribution files, or their contents in
 * unzipped form, and collect information that can be used to determine the
 * associated CPE.
 *
 * @author Dale Visser
 */
@Experimental
@ThreadSafe
public class PythonDistributionAnalyzer extends AbstractFileTypeAnalyzer {

	/**
	 * A descriptor for the type of dependencies processed or added by this analyzer
	 */
	public static final String DEPENDENCY_ECOSYSTEM = "Python.Dist";
    
    /**
     * Name of egg metadata files to analyze.
     */
    private static final String PKG_INFO = "PKG-INFO";
    /**
     * Name of wheel metadata files to analyze.
     */
    private static final String METADATA = "METADATA";
    /**
     * The logger.
     */
    private static final Logger LOGGER = LoggerFactory.getLogger(PythonDistributionAnalyzer.class);
    /**
     * The count of directories created during analysis. This is used for
     * creating temporary directories.
     */
    private static final AtomicInteger DIR_COUNT = new AtomicInteger(0);
    /**
     * The name of the analyzer.
     */
    private static final String ANALYZER_NAME = "Python Distribution Analyzer";
    /**
     * The phase that this analyzer is intended to run in.
     */
    private static final AnalysisPhase ANALYSIS_PHASE = AnalysisPhase.INFORMATION_COLLECTION;
    /**
     * The set of file extensions supported by this analyzer.
     */
    private static final String[] EXTENSIONS = {"whl", "egg", "zip"};
    /**
     * Used to match on egg archive candidate extensions.
     */
    private static final FileFilter EGG_OR_ZIP = FileFilterBuilder.newInstance().addExtensions("egg", "zip").build();
    /**
     * Used to detect files with a .whl extension.
     */
    private static final FileFilter WHL_FILTER = FileFilterBuilder.newInstance().addExtensions("whl").build();
    /**
     * The parent directory for the individual directories per archive.
     */
    private File tempFileLocation;
    /**
     * Filter that detects *.dist-info files (but doesn't verify they are
     * directories.
     */
    private static final FilenameFilter DIST_INFO_FILTER = new SuffixFileFilter(".dist-info");
    /**
     * Filter that detects files named "METADATA".
     */
    private static final FilenameFilter EGG_INFO_FILTER = new NameFileFilter("EGG-INFO");
    /**
     * Filter that detects files named "METADATA".
     */
    private static final NameFileFilter METADATA_FILTER = new NameFileFilter(METADATA);
    /**
     * Filter that detects files named "PKG-INFO".
     */
    private static final NameFileFilter PKG_INFO_FILTER = new NameFileFilter(PKG_INFO);
    /**
     * The file filter used to determine which files this analyzer supports.
     */
    private static final FileFilter FILTER = FileFilterBuilder.newInstance().addFileFilters(
            METADATA_FILTER, PKG_INFO_FILTER).addExtensions(EXTENSIONS).build();

    /**
     * Returns the FileFilter
     *
     * @return the FileFilter
     */
    @Override
    protected FileFilter getFileFilter() {
        return FILTER;
    }

    /**
     * Returns the name of the analyzer.
     *
     * @return the name of the analyzer.
     */
    @Override
    public String getName() {
        return ANALYZER_NAME;
    }

    /**
     * Returns the phase that the analyzer is intended to run in.
     *
     * @return the phase that the analyzer is intended to run in.
     */
    @Override
    public AnalysisPhase getAnalysisPhase() {
        return ANALYSIS_PHASE;
    }

    /**
     * Returns the key used in the properties file to reference the analyzer's
     * enabled property.
     *
     * @return the analyzer's enabled property setting key
     */
    @Override
    protected String getAnalyzerEnabledSettingKey() {
        return Settings.KEYS.ANALYZER_PYTHON_DISTRIBUTION_ENABLED;
    }

    @Override
    protected void analyzeDependency(Dependency dependency, Engine engine)
            throws AnalysisException {
    	
		dependency.setEcosystem(DEPENDENCY_ECOSYSTEM);
        final File actualFile = dependency.getActualFile();
        if (WHL_FILTER.accept(actualFile)) {
            collectMetadataFromArchiveFormat(dependency, DIST_INFO_FILTER,
                    METADATA_FILTER);
        } else if (EGG_OR_ZIP.accept(actualFile)) {
            collectMetadataFromArchiveFormat(dependency, EGG_INFO_FILTER,
                    PKG_INFO_FILTER);
        } else {
            final String name = actualFile.getName();
            final boolean metadata = METADATA.equals(name);
            if (metadata || PKG_INFO.equals(name)) {
                final File parent = actualFile.getParentFile();
                final String parentName = parent.getName();
                if (parent.isDirectory()
                        && (metadata && parentName.endsWith(".dist-info")
                        || parentName.endsWith(".egg-info") || "EGG-INFO"
                        .equals(parentName))) {
                    collectWheelMetadata(dependency, actualFile);
                }
            }
        }
    }

    /**
     * Collects the meta data from an archive.
     *
     * @param dependency the archive being scanned
     * @param folderFilter the filter to apply to the folder
     * @param metadataFilter the filter to apply to the meta data
     * @throws AnalysisException thrown when there is a problem analyzing the
     * dependency
     */
    private void collectMetadataFromArchiveFormat(Dependency dependency,
            FilenameFilter folderFilter, FilenameFilter metadataFilter)
            throws AnalysisException {
        final File temp = getNextTempDirectory();
        LOGGER.debug("{} exists? {}", temp, temp.exists());
        try {
            ExtractionUtil.extractFilesUsingFilter(
                    new File(dependency.getActualFilePath()), temp,
                    metadataFilter);
        } catch (ExtractionException ex) {
            throw new AnalysisException(ex);
        }

        File matchingFile = getMatchingFile(temp, folderFilter);
        if (matchingFile != null) {
            matchingFile = getMatchingFile(matchingFile, metadataFilter);
            if (matchingFile != null) {
                collectWheelMetadata(dependency, matchingFile);
            }
        }
    }

    /**
     * Makes sure a usable temporary directory is available.
     *
     * @param engine a reference to the dependency-check engine
     * @throws InitializationException an AnalyzeException is thrown when the
     * temp directory cannot be created
     */
    @Override
    protected void prepareFileTypeAnalyzer(Engine engine) throws InitializationException {
        try {
            final File baseDir = getSettings().getTempDirectory();
            tempFileLocation = File.createTempFile("check", "tmp", baseDir);
            if (!tempFileLocation.delete()) {
                setEnabled(false);
                final String msg = String.format(
                        "Unable to delete temporary file '%s'.",
                        tempFileLocation.getAbsolutePath());
                throw new InitializationException(msg);
            }
            if (!tempFileLocation.mkdirs()) {
                setEnabled(false);
                final String msg = String.format(
                        "Unable to create directory '%s'.",
                        tempFileLocation.getAbsolutePath());
                throw new InitializationException(msg);
            }
        } catch (IOException ex) {
            setEnabled(false);
            throw new InitializationException("Unable to create a temporary file", ex);
        }
    }

    /**
     * Deletes any files extracted from the Wheel during analysis.
     */
    @Override
    public void closeAnalyzer() {
        if (tempFileLocation != null && tempFileLocation.exists()) {
            LOGGER.debug("Attempting to delete temporary files");
            final boolean success = FileUtils.delete(tempFileLocation);
            if (!success && tempFileLocation.exists()) {
                final String[] l = tempFileLocation.list();
                if (l != null && l.length > 0) {
                    LOGGER.warn("Failed to delete some temporary files, see the log for more details");
                }
            }
        }
    }

    /**
     * Gathers evidence from the METADATA file.
     *
     * @param dependency the dependency being analyzed
     * @param file a reference to the manifest/properties file
     */
    private static void collectWheelMetadata(Dependency dependency, File file) {
        final InternetHeaders headers = getManifestProperties(file);
<<<<<<< HEAD
        addPropertyToEvidence(dependency, EvidenceType.VERSION, Confidence.HIGHEST, headers, "Version");
        addPropertyToEvidence(dependency, EvidenceType.PRODUCT, Confidence.HIGHEST, headers, "Name");
        final String url = headers.getHeader("Home-page", null);
=======
        addPropertyToEvidence(headers, dependency.getVersionEvidence(),
                "Version", Confidence.HIGHEST);
        addPropertyToEvidence(headers, dependency.getProductEvidence(), "Name",
                Confidence.HIGHEST);
		dependency.setName(headers.getHeader("Name", null));
		dependency.setVersion(headers.getHeader("Version", null));
		final String url = headers.getHeader("Home-page", null);
        final EvidenceCollection vendorEvidence = dependency
                .getVendorEvidence();
>>>>>>> c33cc3f2
        if (StringUtils.isNotBlank(url)) {
            if (UrlStringUtils.isUrl(url)) {
                dependency.addEvidence(EvidenceType.VENDOR, METADATA, "vendor", url, Confidence.MEDIUM);
            }
        }
        addPropertyToEvidence(dependency, EvidenceType.VENDOR, Confidence.LOW, headers, "Author");
        final String summary = headers.getHeader("Summary", null);
        if (StringUtils.isNotBlank(summary)) {
            JarAnalyzer.addDescription(dependency, summary, METADATA, "summary");
        }
    }

    /**
     * Adds a value to the evidence collection.
     *
     * @param dependency the dependency being analyzed
     * @param type the type of evidence to add
     * @param confidence the confidence in the evidence being added
     * @param headers the properties collection
     * @param property the property name
     */
    private static void addPropertyToEvidence(Dependency dependency, EvidenceType type, Confidence confidence,
            InternetHeaders headers, String property) {
        final String value = headers.getHeader(property, null);
        LOGGER.debug("Property: {}, Value: {}", property, value);
        if (StringUtils.isNotBlank(value)) {
            dependency.addEvidence(type, METADATA, property, value, confidence);
        }
    }

    /**
     * Returns a list of files that match the given filter, this does not
     * recursively scan the directory.
     *
     * @param folder the folder to filter
     * @param filter the filter to apply to the files in the directory
     * @return the list of Files in the directory that match the provided filter
     */
    private static File getMatchingFile(File folder, FilenameFilter filter) {
        File result = null;
        final File[] matches = folder.listFiles(filter);
        if (null != matches && 1 == matches.length) {
            result = matches[0];
        }
        return result;
    }

    /**
     * Reads the manifest entries from the provided file.
     *
     * @param manifest the manifest
     * @return the manifest entries
     */
    private static InternetHeaders getManifestProperties(File manifest) {
        final InternetHeaders result = new InternetHeaders();
        if (null == manifest) {
            LOGGER.debug("Manifest file not found.");
        } else {
            try (InputStream in = new BufferedInputStream(new FileInputStream(manifest))) {
                result.load(in);
            } catch (MessagingException | FileNotFoundException e) {
                LOGGER.warn(e.getMessage(), e);
            } catch (IOException ex) {
                LOGGER.warn(ex.getMessage(), ex);
            }
        }
        return result;
    }

    /**
     * Retrieves the next temporary destination directory for extracting an
     * archive.
     *
     * @return a directory
     * @throws AnalysisException thrown if unable to create temporary directory
     */
    private File getNextTempDirectory() throws AnalysisException {
        File directory;

        // getting an exception for some directories not being able to be
        // created; might be because the directory already exists?
        do {
            final int dirCount = DIR_COUNT.incrementAndGet();
            directory = new File(tempFileLocation, String.valueOf(dirCount));
        } while (directory.exists());
        if (!directory.mkdirs()) {
            throw new AnalysisException(String.format(
                    "Unable to create temp directory '%s'.",
                    directory.getAbsolutePath()));
        }
        return directory;
    }
}<|MERGE_RESOLUTION|>--- conflicted
+++ resolved
@@ -59,11 +59,12 @@
 @ThreadSafe
 public class PythonDistributionAnalyzer extends AbstractFileTypeAnalyzer {
 
-	/**
-	 * A descriptor for the type of dependencies processed or added by this analyzer
-	 */
-	public static final String DEPENDENCY_ECOSYSTEM = "Python.Dist";
-    
+    /**
+     * A descriptor for the type of dependencies processed or added by this
+     * analyzer
+     */
+    public static final String DEPENDENCY_ECOSYSTEM = "Python.Dist";
+
     /**
      * Name of egg metadata files to analyze.
      */
@@ -172,8 +173,8 @@
     @Override
     protected void analyzeDependency(Dependency dependency, Engine engine)
             throws AnalysisException {
-    	
-		dependency.setEcosystem(DEPENDENCY_ECOSYSTEM);
+
+        dependency.setEcosystem(DEPENDENCY_ECOSYSTEM);
         final File actualFile = dependency.getActualFile();
         if (WHL_FILTER.accept(actualFile)) {
             collectMetadataFromArchiveFormat(dependency, DIST_INFO_FILTER,
@@ -285,21 +286,12 @@
      */
     private static void collectWheelMetadata(Dependency dependency, File file) {
         final InternetHeaders headers = getManifestProperties(file);
-<<<<<<< HEAD
         addPropertyToEvidence(dependency, EvidenceType.VERSION, Confidence.HIGHEST, headers, "Version");
         addPropertyToEvidence(dependency, EvidenceType.PRODUCT, Confidence.HIGHEST, headers, "Name");
+        addPropertyToEvidence(dependency, EvidenceType.PRODUCT, Confidence.MEDIUM, headers, "Name");
+        dependency.setName(headers.getHeader("Name", null));
+        dependency.setVersion(headers.getHeader("Version", null));
         final String url = headers.getHeader("Home-page", null);
-=======
-        addPropertyToEvidence(headers, dependency.getVersionEvidence(),
-                "Version", Confidence.HIGHEST);
-        addPropertyToEvidence(headers, dependency.getProductEvidence(), "Name",
-                Confidence.HIGHEST);
-		dependency.setName(headers.getHeader("Name", null));
-		dependency.setVersion(headers.getHeader("Version", null));
-		final String url = headers.getHeader("Home-page", null);
-        final EvidenceCollection vendorEvidence = dependency
-                .getVendorEvidence();
->>>>>>> c33cc3f2
         if (StringUtils.isNotBlank(url)) {
             if (UrlStringUtils.isUrl(url)) {
                 dependency.addEvidence(EvidenceType.VENDOR, METADATA, "vendor", url, Confidence.MEDIUM);
